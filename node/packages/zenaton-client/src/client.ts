import {
  ClientOpts as PulsarClientOpts,
  Client as PulsarClient,
  Producer as PulsarProducer,
} from 'pulsar-client';
import {
  AvroForEngineMessage,
  DispatchJobMessage,
  ForEngineMessage,
} from '@zenaton/messages';
import { v4 as uuid } from 'uuid';

export interface ClientOpts {
  pulsar: {
    client: PulsarClientOpts;
  };
}

export class Client {
  private opts: ClientOpts;
  private pulsarClient?: PulsarClient;
  private pulsarProducer?: PulsarProducer;

  constructor(opts: Partial<ClientOpts> = {}) {
    this.opts = Object.assign(
      {
        pulsar: {
          client: {},
        },
      },
      opts
    );
  }

  async dispatchTask(name: string, input: any | null) {
    const jobId = uuid();
    const jobInput = (input == null) ? [] : [{ 
      serializedData: Buffer.from(JSON.stringify(input)),
      serializationType: 'JSON'
    }];
    const message: DispatchJobMessage = {
      jobId,
      type: 'DispatchJob',
      DispatchJob: {
        jobId,
        jobName: name,
<<<<<<< HEAD
        jobInput: jobInput,
        workflowId: null
=======
        jobData: Buffer.from(JSON.stringify(input)),
        workflowId: null,
>>>>>>> a7704e57
      },
    };

    this.dispatchForEngineMessage(message);
  }

  async dispatchForEngineMessage(message: ForEngineMessage) {
    if (!this.pulsarClient) {
      this.pulsarClient = new PulsarClient(this.opts.pulsar.client);
    }
    if (!this.pulsarProducer) {
      this.pulsarProducer = await this.pulsarClient.createProducer({
        topic: 'persistent://public/default/tasks-engine',
        sendTimeoutMs: 30000,
        batchingEnabled: false,
      });
    }
    await this.pulsarProducer.send({
      data: AvroForEngineMessage.toBuffer(message),
    });
  }
}<|MERGE_RESOLUTION|>--- conflicted
+++ resolved
@@ -44,13 +44,8 @@
       DispatchJob: {
         jobId,
         jobName: name,
-<<<<<<< HEAD
         jobInput: jobInput,
         workflowId: null
-=======
-        jobData: Buffer.from(JSON.stringify(input)),
-        workflowId: null,
->>>>>>> a7704e57
       },
     };
 
